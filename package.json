{
    "private": true,
    "scripts": {
        "dev": "yarn run development",
        "development": "mix",
        "watch": "mix watch",
        "watch-poll": "mix watch -- --watch-options-poll=1000",
        "hot": "mix watch --hot",
        "prod": "yarn run production",
        "production": "mix --production",
        "test": "jest",
        "lint": "eslint resources/js/"
    },
    "dependencies": {
        "@inertiajs/inertia": "^0.8.6",
        "@inertiajs/inertia-vue3": "^0.3.8",
        "@inertiajs/progress": "^0.2.4",
        "@vue/compiler-sfc": "^3.0.5",
        "axios": "^0.21",
        "bootstrap": "^4.6.0",
        "chart.js": "^2.9.4",
        "laravel-mix": "^6.0.6",
        "postcss": "^8.2.4",
        "quill": "^1.3.7",
        "resolve-url-loader": "^3.1.2",
        "sass": "^1.32.4",
        "sass-loader": "^8.0.0",
        "simplebar": "^5.3.0",
        "vue": "^3.0.5",
        "vue-loader": "^16.1.0"
    },
    "devDependencies": {
<<<<<<< HEAD
        "eslint": "^7.23.0",
        "eslint-plugin-vue": "^7.8.0"
=======
        "@vue/test-utils": "^2.0.0-rc.1",
        "eslint": "^7.20.0",
        "eslint-plugin-vue": "^7.6.0",
        "jest": "^26.6.3",
        "typescript": "^4.1.5",
        "vue-jest": "^5.0.0-alpha.7"
>>>>>>> 427b18bf
    }
}<|MERGE_RESOLUTION|>--- conflicted
+++ resolved
@@ -30,16 +30,11 @@
         "vue-loader": "^16.1.0"
     },
     "devDependencies": {
-<<<<<<< HEAD
-        "eslint": "^7.23.0",
-        "eslint-plugin-vue": "^7.8.0"
-=======
         "@vue/test-utils": "^2.0.0-rc.1",
         "eslint": "^7.20.0",
         "eslint-plugin-vue": "^7.6.0",
         "jest": "^26.6.3",
         "typescript": "^4.1.5",
         "vue-jest": "^5.0.0-alpha.7"
->>>>>>> 427b18bf
     }
 }